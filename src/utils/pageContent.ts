import { App, MarkdownView } from 'obsidian';
import { PluginSettings, TagInfo, TagMatchDetail } from '../types';
import { getIsWildCard } from './tagSearch';

/**
 * Type definition for a function that generates content for a tag page.
 *
 * @typedef {Function} GenerateTagPageContentFn
 * @param {App} app - The Obsidian App instance.
 * @param {PluginSettings} settings - The plugin settings.
 * @param {TagInfo[]} tagsInfo - Information about tags.
 * @param {string} tagOfInterest - The tag for which the page is being generated.
 * @param {string} baseContent - The original content of the page
 * @returns {Promise<string>} - The content to be set in the tag page.
 */
export type GenerateTagPageContentFn = (
	app: App,
	settings: PluginSettings,
	tagsInfo: TagInfo,
	tagOfInterest: string,
	baseContent?: string,
) => Promise<string>;

const _parseContent = (
	baseContent: string,
) => {
	const match = baseContent.match(
		/^(?<frontmatter>---\n.*?\n---\n)?(?:(?<before>.*?)\n)?(?<tagpage>%%\ntag-page-md.*?tag-page-md end\n%%)(?:\n(?<after>.*?))?$/s,
	);
	if (!match || !match.groups) {
		return { frontmatter: '', before: '', after: '' };
	}
	return {
		frontmatter: match.groups.frontmatter ?? '',
		before: match.groups.before ?? '',
		after: match.groups.after ?? '',
	};
};

const _yieldMarkdownForTagDetails = (details: TagMatchDetail[]) => 
	details
		// Group by file
		.reduce<{fileLink: string, stringsContainingTag: string[]}[]>((acc, {fileLink, stringContainingTag}) => {
			if(!stringContainingTag.trim().startsWith('-')){
				stringContainingTag = `- ${stringContainingTag}`
			}
			const existing = acc.find(fileGroup => fileGroup.fileLink === fileLink)
			if(existing){
				existing.stringsContainingTag.push(stringContainingTag)
			} else {
				acc.push({fileLink: fileLink, stringsContainingTag: [stringContainingTag]})
			}
			return acc;
		}, [])
		// Process each tagMatch detail in this group
		.map(({ stringsContainingTag, fileLink }) => 
			`> [!quote]+ In ${fileLink}
${stringsContainingTag.map(str => `> ${str}`).join('\n')}
`
		)

/**
 * Generates the content for a tag page.
 *
 * @param {App} app - The Obsidian App instance.
 * @param {PluginSettings} settings - The plugin settings.
 * @param {TagInfo[]} tagsInfo - Information about tags.
 * @param {string} tagOfInterest - The tag for which the page is being generated.
 * @param {string} baseContent - The original content of the page
 * @returns {Promise<string>} - The content to be set in the tag page.
 */
export const generateTagPageContent: GenerateTagPageContentFn = async (
	app: App,
	settings: PluginSettings,
	tagsInfo: TagInfo,
	tagOfInterest: string,
	baseContent = '',
): Promise<string> => {
	// Generate list of links to files with this tag
	const tagPageContent: string[] = [];
<<<<<<< HEAD
	tagPageContent.push(
		`---
${settings.frontmatterQueryProperty}: "${tagOfInterest}"
tags:
  - tag-page-md
  - ${tagOfInterest.slice(1) /* Omit the leading # */}
---`,
	);
=======
>>>>>>> cf714749

	// Try to extract comments from the page to spot injection placeholder
	const { frontmatter, before, after } = _parseContent(baseContent);

	if(frontmatter){
		tagPageContent.push(frontmatter);
	}

	if (before) {
		tagPageContent.push(before);
	}
	tagPageContent.push('%%\ntag-page-md\n%%\n');

	tagPageContent.push(`## Tag Content for ${tagOfInterest.replace('*', '')}`);

	// Check if we have more than one baseTag across all tagInfos
	if (tagsInfo.size > 1) {
		// Convert the map to an array of [key, value] pairs
		const sortedTagsInfo = Array.from(tagsInfo).sort((a, b) => {
			// Sort based on the length of the keys
			return a[0].length - b[0].length;
		});

		// Iterate through each group of tags in the sorted order
		sortedTagsInfo.forEach(([baseTag, details]) => {
			// Add a subheader for the baseTag
			tagPageContent.push(`### ${baseTag}`);

			// Process each tagMatch detail in this group
			tagPageContent.push(..._yieldMarkdownForTagDetails(details))
		});
	} else {
		// If there's only one baseTag, process all tagMatches normally without subheaders
		tagsInfo.forEach((details) => {
			// Assuming there's only one baseTag, we can directly use the first (and only) key of groupedTags
			tagPageContent.push(..._yieldMarkdownForTagDetails(details))
		});
	}

	// Add Files with tag in frontmatter
	const filesWithFrontmatterTag = app.vault
		.getMarkdownFiles()
		.filter((file) => {
			const metaMatter =
				app.metadataCache.getFileCache(file)?.frontmatter;
			return metaMatter?.tags
				? metaMatter?.[settings.frontmatterQueryProperty] !== tagOfInterest && matchesTagOfInterest(metaMatter.tags, tagOfInterest)
				: false;
		})
		.map((file) => `- [[${file.basename}]]`);
	if (filesWithFrontmatterTag.length > 0) {
		const { cleanedTag } = getIsWildCard(tagOfInterest);
		tagPageContent.push(`## Files with ${cleanedTag} in frontmatter`);
		tagPageContent.push(...filesWithFrontmatterTag);
	}

	tagPageContent.push('\n%%\ntag-page-md end\n%%');
	if (after) {
		tagPageContent.push(after);
	}
	return tagPageContent.join('\n');
};

/**
 * Extracts the value of a frontmatter property from the current view's file.
 *
 * @param {App} app - The Obsidian App instance.
 * @param {MarkdownView} view - The Markdown view to extract frontmatter from.
 * @param {string} frontMatterTag - The frontmatter property to look for.
 * @returns {string | undefined} - The value of the frontmatter property, or undefined if not found.
 */
export const extractFrontMatterTagValue = (
	app: App,
	view: MarkdownView,
	frontMatterTag: string,
): string | undefined => {
	if (view.file) {
		try {
			const metaMatter = app.metadataCache.getFileCache(
				view.file,
			)?.frontmatter;

			return metaMatter?.[frontMatterTag];
		} catch (err) {
			console.log(err);
			return;
		}
	}
};

/**
 * Checks if the provided tags match the tag of interest, including wildcard patterns.
 *
 * @param {string | string[]} tags - The tag or tags found in a file's frontmatter.
 * @param {string} tagOfInterest - The tag to search for, which may include a wildcard pattern (e.g., '#daily-note/*').
 * @returns {boolean} True if the tag of interest matches (or is matched by) any of the provided tags.
 */
function matchesTagOfInterest(
	tags: string | string[],
	tagOfInterest: string,
): boolean {
	// Normalize tags to an array
	const normalizedTags = Array.isArray(tags) ? tags : [tags];

	// Prepare base tag and regex pattern for matching
	const { isWildCard, cleanedTag: tagBase } = getIsWildCard(tagOfInterest);

	// If wildcard, match any tag that starts with the base tag
	if (isWildCard) {
		return normalizedTags.some((tag) => {
			const fullTag = `#${tag}`; // Ensure it starts with '#'
			return fullTag === tagBase || fullTag.startsWith(`${tagBase}/`);
		});
	} else {
		// If not a wildcard, require an exact match
		return normalizedTags.some((tag) => `#${tag}` === tagBase);
	}
}

/**
 * Swaps the content of the current page in view with new content.
 *
 * @param {MarkdownView | null} activeLeaf - The active Markdown view leaf.
 * @param {string} newPageContent - The new content to set in the page.
 */
export const swapPageContent = (
	activeLeaf: MarkdownView | null,
	newPageContent: string,
) => {
	activeLeaf?.currentMode?.set(newPageContent, true);
};<|MERGE_RESOLUTION|>--- conflicted
+++ resolved
@@ -78,17 +78,6 @@
 ): Promise<string> => {
 	// Generate list of links to files with this tag
 	const tagPageContent: string[] = [];
-<<<<<<< HEAD
-	tagPageContent.push(
-		`---
-${settings.frontmatterQueryProperty}: "${tagOfInterest}"
-tags:
-  - tag-page-md
-  - ${tagOfInterest.slice(1) /* Omit the leading # */}
----`,
-	);
-=======
->>>>>>> cf714749
 
 	// Try to extract comments from the page to spot injection placeholder
 	const { frontmatter, before, after } = _parseContent(baseContent);
